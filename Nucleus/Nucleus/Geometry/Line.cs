﻿// Copyright (c) 2016 Paul Jeffries
// 
// Permission is hereby granted, free of charge, to any person obtaining a copy
// of this software and associated documentation files (the "Software"), to deal
// in the Software without restriction, including without limitation the rights
// to use, copy, modify, merge, publish, distribute, sublicense, and/or sell
// copies of the Software, and to permit persons to whom the Software is
// furnished to do so, subject to the following conditions:
// 
// The above copyright notice and this permission notice shall be included in all
// copies or substantial portions of the Software.
// 
// THE SOFTWARE IS PROVIDED "AS IS", WITHOUT WARRANTY OF ANY KIND, EXPRESS OR
// IMPLIED, INCLUDING BUT NOT LIMITED TO THE WARRANTIES OF MERCHANTABILITY,
// FITNESS FOR A PARTICULAR PURPOSE AND NONINFRINGEMENT. IN NO EVENT SHALL THE
// AUTHORS OR COPYRIGHT HOLDERS BE LIABLE FOR ANY CLAIM, DAMAGES OR OTHER
// LIABILITY, WHETHER IN AN ACTION OF CONTRACT, TORT OR OTHERWISE, ARISING FROM,
// OUT OF OR IN CONNECTION WITH THE SOFTWARE OR THE USE OR OTHER DEALINGS IN THE
// SOFTWARE.

using Nucleus.Model;
using System;
using System.Collections.Generic;
using System.Linq;
using System.Text;
using System.Threading.Tasks;
using Nucleus.Maths;

namespace Nucleus.Geometry
{
    /// <summary>
    /// A straight line between two points.
    /// </summary>
    [Serializable]
    public class Line : Curve
    {

        #region Properties

        /// <summary>
        /// Whether this curve is closed.
        /// If true, the end of the curve is treated as being the same as the start point.
        /// Lines cannot be closed, so this will always return false.
        /// </summary>
        public override bool Closed { get { return false; } protected set { } }

        public override bool IsValid
        {
            get
            {
                return Vertices.Count == 2;
            }
        }

        /// <summary>
        /// Private backing field for Vertices property
        /// </summary>
        private VertexCollection _Vertices;

        /// <summary>
        /// The collection of vertices which are used to define the geometry of this shape.
        /// The line will be defined as a straight line in between the first and last vertices
        /// in this collection.
        /// </summary>
        public override VertexCollection Vertices
        {
            get { return _Vertices; }
        }

        /// <summary>
        /// Get the number of segments that this curve posesses.
        /// Segments are stretches of the curve that can be evaluated independantly 
        /// of the rest of the curve.
        /// Valid lines have one segment.
        /// </summary>
        public override int SegmentCount
        {
            get
            {
                if (IsValid) return 1;
                else return 0;
            }
        }

        /// <summary>
        /// Get the mid-point of the line
        /// </summary>
        public Vector MidPoint { get { return StartPoint.Interpolate(EndPoint, 0.5); } }
        
        /// <summary>
        /// Get a unit vector in the direction of the line from start to end
        /// </summary>
        public Vector Direction { get { return (EndPoint - StartPoint).Unitize(); } }

        #endregion

        #region Construtors

        /// <summary>
        /// Default constructor.  Initialises an empty line with
        /// no geometry.  The line will not be valid until its vertices
        /// are populated.
        /// </summary>
        public Line()
        {
            _Vertices = new VertexCollection(this);
        }

        /// <summary>
        /// Constructor to create a new line between two points
        /// </summary>
        /// <param name="startPoint">The start point of the line</param>
        /// <param name="endPoint">The end point of the line</param>
        public Line(Vector startPoint, Vector endPoint, GeometryAttributes attributes = null) : this()
        {
            Vertices.Add(new Vertex(startPoint));
            Vertices.Add(new Vertex(endPoint));
            Attributes = attributes;
        }

        /// <summary>
        /// Constructor to create a new line between two sets of coordinates
        /// </summary>
        /// <param name="x0">The x coordinate of the line start</param>
        /// <param name="y0">The y coordinate of the line start</param>
        /// <param name="z0">The z coordinate of the line start</param>
        /// <param name="x1">The x coordinate of the line end</param>
        /// <param name="y1">The y coordinate of the line end</param>
        /// <param name="z1">The z coordinate of the line end</param>
        public Line(double x0, double y0, double z0, double x1, double y1, double z1, GeometryAttributes attributes = null)
            : this(new Vector(x0, y0, z0), new Vector(x1, y1, z1), attributes) { }

        /// <summary>
        /// Constructor to create a new line between two sets of coordinates
        /// on the XY plane.
        /// </summary>
        /// <param name="x0">The x coordinate of the line start</param>
        /// <param name="y0">The y coordinate of the line start</param>
        /// <param name="x1">The x coordinate of the line end</param>
        /// <param name="y1">The y coordinate of the line end</param>
        public Line(double x0, double y0, double x1, double y1, GeometryAttributes attributes = null) : this(x0, y0, 0, x1, y1, 0, attributes) { }

        /// <summary>
        /// Constructor to create a new line between two vertices
        /// </summary>
        /// <param name="startVertex">The start vertex of the line.  This should not be shared with any other geometry.</param>
        /// <param name="endVertex">The end vertex of the line.  This should not be shared with any other geometry.Thi</param>
        public Line(Vertex startVertex, Vertex endVertex) : this()
        {
            Vertices.Add(startVertex);
            Vertices.Add(endVertex);
        }

        /// <summary>
        /// Initialises a new line between two nodes.
        /// </summary>
        /// <param name="startNode">The node at the beginning of the line</param>
        /// <param name="endNode">The node at the end of the line</param>
        public Line(Node startNode, Node endNode) : this()
        {
            Vertices.Add(new Vertex(startNode));
            Vertices.Add(new Vertex(endNode));
        }

        #endregion

        #region Methods

        /// <summary>
        /// Get the vertex (if any) which defines the end of the specified segment.
        /// </summary>
        /// <param name="index">The segment index.  Valid range 0 to SegmentCount</param>
        /// <returns>The end vertex of the given segment, if it exists.  Else null.</returns>
        public override Vertex SegmentEnd(int index)
        {
            if (index >= 0 && index < SegmentCount) return Vertices.Last();
            else return null;
        }

        /// <summary>
        /// Calculate the length of the line
        /// </summary>
        /// <returns></returns>
        public override double CalculateLength()
        {
            return Start.Position.DistanceTo(End.Position);
        }

        /// <summary>
        /// Calculate the area enclosed by this line.
        /// This is an easy calculation because it's zero.
        /// </summary>
        /// <param name="centroid"></param>
        /// <param name="onPlane"></param>
        /// <returns></returns>
        public override double CalculateEnclosedArea(out Vector centroid, Plane onPlane = null)
        {
            centroid = MidPoint;
            return 0;
        }

        /// <summary>
        /// Set this line to run between the specified start and end points.
        /// Will modify the positions of the start and end vertices of this line.
        /// </summary>
        /// <param name="startPt"></param>
        /// <param name="endPt"></param>
        public void Set(Vector startPt, Vector endPt)
        {
            Start.Position = startPt;
            End.Position = endPt;
        }

        /// <summary>
        /// Evaluate a point on this curve a specified distance from the start or end.
        /// </summary>
        /// <param name="length">The length along the line </param>
        /// <param name="fromEnd"></param>
        /// <returns></returns>
        public Vector PointAtLength(double length, bool fromEnd = false)
        {
            if (!fromEnd) return StartPoint.Interpolate(EndPoint, length / Length);
            else return EndPoint.Interpolate(StartPoint, length / Length);
        }

        /// <summary>
        /// Get the curve parameter at the specified length along this curve.
        /// If the returned parameter falls outside the range 0-1, the specified
        /// length does not fall within the domain of the curve.
        /// </summary>
        /// <param name="length">The distance along the curve from the start of the curve to the point in question</param>
        /// <returns>A curve parameter</returns>
        public override double ParameterAt(double length)
        {
            return length / Length;
        }

        /// <summary>
        /// Generate a set of evenly-spaced points along this line
        /// by dividing it into the specified number of segments.
        /// The resulting number of points will be divisions + 1
        /// </summary>
        /// <param name="divisions"></param>
        /// <returns></returns>
        public override Vector[] Divide(int divisions)
        {
            Vector[] result = new Vector[divisions + 1];
            for (int i = 0; i <= divisions; i++)
            {
                result[i] = StartPoint.Interpolate(EndPoint, (double)i * 1.0 / divisions);
            }
            return result;
        }

        public override string ToString()
        {
            return "Line{" + Start.ToString() + " to " + End.ToString() + "}";
        }

        /// <summary>
        /// Find the closest point on this line to a test point, expressed as
        /// a parameter from 0-1 (Start-End)
        /// </summary>
        /// <param name="toPoint">The test point</param>
        /// <returns></returns>
        public override double ClosestParameter(Vector toPoint)
        {
            return ClosestParameter(StartPoint, EndPoint, toPoint);
        }

        /// <summary>
        /// Find the closest point on this line to a test point
        /// </summary>
        /// <param name="toPoint">The test point</param>
        /// <returns></returns>
        public override Vector ClosestPoint(Vector toPoint)
        {
            return ClosestPoint(StartPoint, EndPoint, toPoint);
        }

        /// <summary>
        /// Offset this curve on the XY plane
        /// </summary>
        /// <param name="distances">The offset distance.
        /// Positive numbers will result in the offset curve being to the right-hand 
        /// side, looking along the curve.  Negative numbers to the left.</param>
        /// <returns></returns>
        public override Curve Offset(double distance)
        {
            Vector dir = Direction;
            dir = dir.PerpendicularXY();
            return new Line(StartPoint + dir, EndPoint + dir);
        }

        /// <summary>
        /// Offset this curve on the XY plane by varying distances for
        /// each span.
        /// </summary>
        /// <param name="distances">The offset distance.
        /// Positive numbers will result in the offset curve being to the right-hand 
        /// side, looking along the curve.  Negative numbers to the left.</param>
        /// <returns></returns>
        public override Curve Offset(IList<double> distances)
        {
            if (distances != null && distances.Count > 0)
                return Offset(distances[0]);
            else return Offset(0);
        }

<<<<<<< HEAD
        /// <summary>
        /// Extend this line to meet (as closely as possible) another.
        /// The start or end vertex of this line will be moved to meet the other
        /// </summary>
        /// <param name="other"></param>
        /// <returns></returns>
        public bool ExtendToLine(Line other)
        {
            Vector pt = Axis.ClosestPoint(StartPoint, Direction, other.StartPoint, other.Direction);
            if (pt.IsValid())
            {
                double t = ClosestParameter(pt);
                if (t < 0.5) Start.Position = pt;
                else End.Position = pt;
                return true;
            }
            else return false;
        }
=======
        /*
        /// <summary>
        /// Extract a portion of this curve as a new curve
        /// </summary>
        /// <param name="subDomain">The subdomain of this curve to
        /// be extracted as a new curve</param>
        /// <returns></returns>
        public override Curve Extract(Interval subDomain)
        {
            return new Line(PointAt(subDomain.Start), PointAt(subDomain.End), Attributes);
        }
        */
>>>>>>> a768ba0a

        #endregion

        #region Static Methods

        /// <summary>
        /// Find the closest point on a line segment specified by start and end points to
        /// a test point.
        /// </summary>
        /// <param name="startPt">The start point of the line</param>
        /// <param name="endPt">The end point of the line</param>
        /// <param name="testPt">The point from which the distance is to be checked</param>
        /// <returns></returns>
        public static Vector ClosestPoint(Vector startPt, Vector endPt, Vector testPt)
        {
            Vector direction = endPt - startPt;
            double t = Axis.ClosestParameter(startPt, direction, testPt);
            if (t < 0) return startPt;
            else if (t > 1.0) return endPt;
            else return startPt + direction * t;
        }

        /// <summary>
        /// Find the closest point on a line segment specified by start and end points to
        /// a test point.
        /// </summary>
        /// <param name="startPt">The start point of the line</param>
        /// <param name="endPt">The end point of the line</param>
        /// <param name="testPt">The point from which the distance is to be checked</param>
        /// <returns></returns>
        public static double ClosestParameter(Vector startPt, Vector endPt, Vector testPt)
        {
            Vector direction = endPt - startPt;
            double t = Axis.ClosestParameter(startPt, direction, testPt);
            if (t < 0) return 0;
            else if (t > 1.0) return 1;
            else return t;
        }

        #endregion
    }
}<|MERGE_RESOLUTION|>--- conflicted
+++ resolved
@@ -307,7 +307,6 @@
             else return Offset(0);
         }
 
-<<<<<<< HEAD
         /// <summary>
         /// Extend this line to meet (as closely as possible) another.
         /// The start or end vertex of this line will be moved to meet the other
@@ -326,7 +325,6 @@
             }
             else return false;
         }
-=======
         /*
         /// <summary>
         /// Extract a portion of this curve as a new curve
@@ -339,7 +337,6 @@
             return new Line(PointAt(subDomain.Start), PointAt(subDomain.End), Attributes);
         }
         */
->>>>>>> a768ba0a
 
         #endregion
 
