﻿// Copyright (c) 2016 Paul Jeffries
// 
// Permission is hereby granted, free of charge, to any person obtaining a copy
// of this software and associated documentation files (the "Software"), to deal
// in the Software without restriction, including without limitation the rights
// to use, copy, modify, merge, publish, distribute, sublicense, and/or sell
// copies of the Software, and to permit persons to whom the Software is
// furnished to do so, subject to the following conditions:
// 
// The above copyright notice and this permission notice shall be included in all
// copies or substantial portions of the Software.
// 
// THE SOFTWARE IS PROVIDED "AS IS", WITHOUT WARRANTY OF ANY KIND, EXPRESS OR
// IMPLIED, INCLUDING BUT NOT LIMITED TO THE WARRANTIES OF MERCHANTABILITY,
// FITNESS FOR A PARTICULAR PURPOSE AND NONINFRINGEMENT. IN NO EVENT SHALL THE
// AUTHORS OR COPYRIGHT HOLDERS BE LIABLE FOR ANY CLAIM, DAMAGES OR OTHER
// LIABILITY, WHETHER IN AN ACTION OF CONTRACT, TORT OR OTHERWISE, ARISING FROM,
// OUT OF OR IN CONNECTION WITH THE SOFTWARE OR THE USE OR OTHER DEALINGS IN THE
// SOFTWARE.

using Nucleus.Actions;
using Nucleus.Base;
using Nucleus.Geometry;
using Nucleus.Model.Loading;
using System;
using System.Collections.Generic;
using System.Linq;
using System.Text;
using System.Threading.Tasks;

namespace Nucleus.Model
{
    /// <summary>
    /// A component of a model which acts as a factory class to create new objects 
    /// in the model or update previously created ones with matching execution information.
    /// </summary>
    public class ModelObjectCreator
    {
        #region Properties

        private Model _Model;

        /// <summary>
        /// The model that this creator works on
        /// </summary>
        protected Model Model
        {
            get { return _Model; }
            private set { _Model = value; }
        }

        #endregion

        #region Constructors

        /// <summary>
        /// Initialise a new ModelObjectCreator for the specified model
        /// </summary>
        /// <param name="model"></param>
        internal ModelObjectCreator(Model model)
        {
            Model = model;
        }

        #endregion

        #region Methods

        /// <summary>
        /// Create a new (or update an existing) node in the model
        /// </summary>
        /// <param name="position">The position of the node</param>
        /// <param name="reuseTolerance">The distance within which nodes will be reused.
        /// If <= 0 a new node will always be created.</param>
        /// <param name="exInfo">Optional.  The execution information of the current action.
        /// If an object has been created previously with matching execution information then
        /// instead of creating a new item this previous one will be updated and returned instead.
        /// This enables this method to be used parametrically.</param>
        /// <returns></returns>
        public Node Node(Vector position, double reuseTolerance = 0, ExecutionInfo exInfo = null)
        {
            Node result = null;
            //TODO: Check for previous 
            if (reuseTolerance > 0)
                result = Model.Nodes.ClosestNodeTo(position, reuseTolerance);

            if (result == null)
            {
                result = new Node(position);
                result = Model.History.Update(exInfo, result);
                result.Position = position;
            }
            else result.Undelete();
            Model.Add(result);
            return result;
        }

        /// <summary>
        /// Create a new (or update an existing) linear element in the model.
        /// </summary>
        /// <param name="geometry">The set-out geometry of the element</param>
        /// <param name="exInfo">Optional.  The execution information of the current action.
        /// If an object has been created previously with matching execution information then
        /// instead of creating a new item this previous one will be updated and returned instead.
        /// This enables this method to be used parametrically.</param>
        /// <returns></returns>
        public LinearElement LinearElement(Curve geometry, ExecutionInfo exInfo = null)
        {
            LinearElement result = new LinearElement();
            result = Model.History.Update(exInfo, result);
            result.ReplaceGeometry(geometry);
            Model.Add(result);
            return result;
        }

        /// <summary>
        /// Create a new (or update an existing) linear element in the model.
        /// </summary>
        /// <param name="startPoint">The start of the element set-out line</param>
        /// <param name="endPoint">The end of the element set-out line</param>
        /// <param name="exInfo">Optional.  The execution information of the current action.
        /// If an object has been created previously with matching execution information then
        /// instead of creating a new item this previous one will be updated and returned instead.
        /// This enables this method to be used parametrically.</param>
        /// <returns></returns>
        public LinearElement LinearElement(Vector startPoint, Vector endPoint, ExecutionInfo exInfo = null)
        {
            return LinearElement(new Line(startPoint, endPoint), exInfo);
        }

        /// <summary>
        /// Create a new (or update an existing) linear element in the model.
        /// </summary>
        /// <param name="startPoint">The start of the element set-out line</param>
        /// <param name="endPoint">The end of the element set-out line</param>
        /// <param name="family">The section of the element</param>
        /// <param name="exInfo">Optional.  The execution information of the current action.
        /// If an object has been created previously with matching execution information then
        /// instead of creating a new item this previous one will be updated and returned instead.
        /// This enables this method to be used parametrically.</param>
        /// <returns></returns>
        public LinearElement LinearElement(Vector startPoint, Vector endPoint, SectionFamily family, ExecutionInfo exInfo = null)
        {
            var result = LinearElement(new Line(startPoint, endPoint), exInfo);
            if (result != null) result.Family = family;
            return result;
        }

        /// <summary>
        /// Create a new (or update an existing) linear element in the model.
        /// </summary>
        /// <param name="startPoint">The start of the element set-out line</param>
        /// <param name="endPoint">The end of the element set-out line</param>
        /// <param name="family">The section of the element</param>
        /// <param name="exInfo">Optional.  The execution information of the current action.
        /// If an object has been created previously with matching execution information then
        /// instead of creating a new item this previous one will be updated and returned instead.
        /// This enables this method to be used parametrically.</param>
        /// <returns></returns>
        public LinearElement LinearElement(Node startNode, Node endNode, SectionFamily family, ExecutionInfo exInfo = null)
        {
            var result = LinearElement(new Line(startNode, endNode), exInfo);
            if (result != null)
            {
                result.StartNode = startNode;
                result.EndNode = endNode;
                result.Family = family;
            }
            return result;
        }

        /// <summary>
        /// Create a new (or update an existing) panel element in the model
        /// </summary>
        /// <param name="geometry">The set-out geometry of the element</param>
        /// <param name="exInfo">Optional.  The execution information of the current action.
        /// If an object has been created previously with matching execution information then
        /// instead of creating a new item this previous one will be updated and returned instead.
        /// This enables this method to be used parametrically.</param>
        /// <returns>A new or previously created Panel elemet</returns>
        public PanelElement PanelElement(Surface geometry, ExecutionInfo exInfo = null)
        {
            PanelElement result = new PanelElement();
            result = Model.History.Update(exInfo, result);
            result.ReplaceGeometry(geometry);
            Model.Add(result);
            return result;
        }

        /// <summary>
        /// Create a new (or update an exisiting) node as a copy of another one
        /// </summary>
        /// <param name="node">The node to copy.</param>
        /// <param name="exInfo">Optional.  The execution information of the current action.
        /// If an object has been created previously with matching execution information then
        /// instead of creating a new item this previous one will be updated and returned instead.
        /// This enables this method to be used parametrically.</param>
        /// <returns></returns>
        public Node CopyOf(Node node, ExecutionInfo exInfo = null)
        {
            return CopyOf(node, Vector.Unset, exInfo);
        }

        /// <summary>
        /// Create a new (or update an exisiting) node as a copy of another one
        /// </summary>
        /// <param name="node">The node to copy.</param>
        /// <param name="newPosition">Optional.  The position of the new node.</param>
        /// <param name="exInfo">Optional.  The execution information of the current action.
        /// If an object has been created previously with matching execution information then
        /// instead of creating a new item this previous one will be updated and returned instead.
        /// This enables this method to be used parametrically.</param>
        /// <returns></returns>
        public Node CopyOf(Node node, Vector newPosition, ExecutionInfo exInfo = null)
        {
            Node result = node.Duplicate();
            result = Model.History.Update(exInfo, result);
            if (newPosition.IsValid()) result.Position = newPosition;
            Model.Add(result);
            return result;
        }

        /// <summary>
        /// Create a new (or update an existing) linear element as a copy of another one
        /// </summary>
        /// <param name="element">The element to copy.</param>
        /// <param name="newGeometry">Optional.  The set-out geometry to be used for the new element.</param>
        /// <param name="exInfo">Optional.  The execution information of the current action.
        /// If an object has been created previously with matching execution information then
        /// instead of creating a new item this previous one will be updated and returned instead.
        /// This enables this method to be used parametrically.</param>
        /// <returns></returns>
        public LinearElement CopyOf(LinearElement element, Curve newGeometry = null, ExecutionInfo exInfo = null)
        {
            LinearElement result = new LinearElement();
            result = Model.History.Update(exInfo, result);
            result.CopyPropertiesFrom(element);
            if (newGeometry != null) result.ReplaceGeometry(newGeometry);
            Model.Add(result);
            return result;
        }

        /// <summary>
        /// Create a copy of an element from another model inside this one.
        /// </summary>
        /// <param name="element">The element to copy</param>
        /// <returns></returns>
        public LinearElement CopyFromAnotherModel(LinearElement element)
        {
            Model oldModel = element.Model;
            ExecutionInfo exInfo = oldModel?.History.ExecutionInfoFor(element);
            LinearElement newElement = CopyOf(element, null, exInfo);
            if (element.Family != null)
            {
                ExecutionInfo famExInfo = oldModel?.History.ExecutionInfoFor(element.Family);
                newElement.Family = CopyOf(element.Family, famExInfo);
                //TODO: New Family's material etc. will need to be redone...
            }
            //TODO: Copy other properties?
            return newElement;
        }

        /// <summary>
        /// Create a copy of an element from another model inside this one.
        /// </summary>
        /// <param name="element"></param>
        /// <returns></returns>
        public PanelElement CopyFromAnotherModel(PanelElement element)
        {
            Model oldModel = element.Model;
            ExecutionInfo exInfo = oldModel.History.ExecutionInfoFor(element);
            PanelElement newElement = CopyOf(element, null, exInfo);
            if (element.Family != null)
            {
                ExecutionInfo famExInfo = oldModel.History.ExecutionInfoFor(element.Family);
                newElement.Family = CopyOf(element.Family, famExInfo);
            }
            //TODO: Copy other properties?
            return newElement;
        }

        /// <summary>
        /// Create a new (or update an existing) panel element as a copy of another one
        /// </summary>
        /// <param name="element">The element to copy.</param>
        /// <param name="newGeometry">Optional.  The set-out geometry to be used for the new element.</param>
        /// <param name="exInfo">Optional.  The execution information of the current action.
        /// If an object has been created previously with matching execution information then
        /// instead of creating a new item this previous one will be updated and returned instead.
        /// This enables this method to be used parametrically.</param>
        /// <returns></returns>
        public PanelElement CopyOf(PanelElement element, Surface newGeometry = null, ExecutionInfo exInfo = null)
        {
            PanelElement result = element.Duplicate();
            result = (PanelElement)Model.History.Update(exInfo, result);
            if (newGeometry != null) result.ReplaceGeometry(newGeometry);
            Model.Add(result);
            return result;
        }

        /// <summary>
        /// Create a new (or update an existing) element as a copy of another one
        /// </summary>
        /// <param name="element">The element to copy.</param>
        /// <param name="newGeometry">Optional.  The set-out geometry to be used for the new element.
        /// Should be of the appropriate type for the element to be copied.</param>
        /// <param name="exInfo">Optional.  The execution information of the current action.
        /// If an object has been created previously with matching execution information then
        /// instead of creating a new item this previous one will be updated and returned instead.
        /// This enables this method to be used parametrically.</param>
        /// <returns></returns>
        public Element CopyOf(Element element, VertexGeometry newGeometry = null, ExecutionInfo exInfo = null)
        {
            if (element is LinearElement) return CopyOf((LinearElement)element, newGeometry as Curve, exInfo);
            else if (element is PanelElement) return CopyOf((PanelElement)element, newGeometry as Surface, exInfo);
            else return null;
        }

        /// <summary>
        /// Create a new (or update an existing) model object as a copy of another one
        /// </summary>
        /// <typeparam name="T"></typeparam>
        /// <param name="mObject"></param>
        /// <param name="exInfo"></param>
        /// <returns></returns>
        public T CopyOf<T>(T mObject, ExecutionInfo exInfo = null)
            where T: ModelObject
        {
            T result = mObject.Duplicate();
            result = Model.History.Update(exInfo, result);
            Model.Add(result);
            return result;
        }

        /// <summary>
        /// Create a new (or update an existing) section family in the model
        /// </summary>
        /// <param name="exInfo">Optional.  The execution information of the current action.
        /// If an object has been created previously with matching execution information then
        /// instead of creating a new item this previous one will be updated and returned instead.
        /// This enables this method to be used parametrically.</param>
        /// <returns></returns>
        public SectionFamily SectionFamily(ExecutionInfo exInfo = null)
        {
            SectionFamily result = new SectionFamily();
            result = Model.History.Update(exInfo, result);
            if (result.Name == null) result.Name = Model.Families.NextAvailableName("Section", result, true);
            Model.Add(result);
            return result;
        }

        /// <summary>
        /// Create a new (or update an existing) section family in the model
        /// </summary>
        /// <param name="name">The name of the section. 
        /// May be modified with a numerical suffix if the name already exists in
        /// the model.</param>
        /// <param name="exInfo">Optional.  The execution information of the current action.
        /// If an object has been created previously with matching execution information then
        /// instead of creating a new item this previous one will be updated and returned instead.
        /// This enables this method to be used parametrically.</param>
        /// <returns>The created or updated </returns>
        public SectionFamily SectionFamily(string name, ExecutionInfo exInfo = null)
        {
            SectionFamily result = new SectionFamily();
            result = Model.History.Update(exInfo, result);
            result.Name = Model.Families.NextAvailableName(name, result);
            Model.Add(result);
            return result;
        }

        /// <summary>
        /// Create a new (or update an existing) section family in the model
        /// </summary>
        /// <param name="profile">The section profile to assign to the new property.</param>
        /// <param name="exInfo">Optional.  The execution information of the current action.
        /// If an object has been created previously with matching execution information then
        /// instead of creating a new item this previous one will be updated and returned instead.
        /// This enables this method to be used parametrically.</param>
        /// <returns>The created or updated section family</returns>
        public SectionFamily SectionFamily(SectionProfile profile, ExecutionInfo exInfo = null)
        {
            SectionFamily result = new SectionFamily();
            result = Model.History.Update(exInfo, result);
            result.Profile = profile;
            if (result.Name == null) result.Name = Model.Families.NextAvailableName("Section", result, true);
            Model.Add(result);
            return result;
        }

        /// <summary>
        /// Create a new (or update an existing) face family in the model
        /// </summary>
        /// <param name="exInfo">Optional.  The execution information of the current action.
        /// If an object has been created previously with matching execution information then
        /// instead of creating a new item this previous one will be updated and returned instead.
        /// This enables this method to be used parametrically.</param>
        /// <returns></returns>
        public BuildUpFamily BuildUpFamily(ExecutionInfo exInfo = null)
        {
            BuildUpFamily result = new BuildUpFamily();
            result = Model.History.Update(exInfo, result);
            if (result.Name == null) result.Name = Model.Families.NextAvailableName("Build-Up", result, true);
            Model.Add(result);
            return result;
        }

        /// <summary>
        /// Create a new (or update an existing) face family in the model
        /// </summary>
        /// <param name="name">The name of the family. 
        /// May be modified with a numerical suffix if the name already exists in
        /// the model.</param>
        /// <param name="exInfo">Optional.  The execution information of the current action.
        /// If an object has been created previously with matching execution information then
        /// instead of creating a new item this previous one will be updated and returned instead.
        /// This enables this method to be used parametrically.</param>
        /// <returns>The created or updated </returns>
        public BuildUpFamily BuildUpFamily(string name, ExecutionInfo exInfo = null)
        {
            BuildUpFamily result = new BuildUpFamily();
            result = Model.History.Update(exInfo, result);
            result.Name = Model.Families.NextAvailableName(name, result);
            Model.Add(result);
            return result;
        }

        /// <summary>
        /// Create a new (or update an existing) coordinate system in the model
        /// </summary>
        /// <param name="cSystem">The geometry coordinate system to assign as this user system</param>
        /// <param name="name">Optional.  The name of the user coordinate system.  If not specified a
        /// name will be automatically generated.</param>
        /// <param name="exInfo">Optional.  The execution information of the current action.
        /// If an object has been created previously with matching execution information then
        /// instead of creating a new item this previous one will be updated and returned instead.
        /// This enables this method to be used parametrically.</param>
        /// <returns>The created or updated user coordinate system.</returns>
        public UserCoordinateSystemReference UserCoordinateSystemReference(ICoordinateSystem cSystem, string name = null, ExecutionInfo exInfo = null)
        {
            UserCoordinateSystemReference result = new UserCoordinateSystemReference();
            result = Model.History.Update(exInfo, result);
            if (name != null) result.Name = name;
            if (result.Name == null) result.Name = Model.CoordinateSystems.NextAvailableName("Coordinate System", result, true);
            Model.Add(result);
            return result;
        }

        /// <summary>
        /// Create a new (or update an existing) load case in the model
        /// </summary>
        /// <param name="name">The name of the load case</param>
        /// <param name="exInfo">Optional.  The execution information of the current action.
        /// If an object has been created previously with matching execution information then
        /// instead of creating a new item this previous one will be updated and returned instead.
        /// This enables this method to be used parametrically.</param>
        /// <returns>The created or updated load case.</returns>
        public LoadCase LoadCase(string name, LoadCaseType type, ExecutionInfo exInfo = null)
        {
            LoadCase result = new LoadCase();
            result = Model.History.Update(exInfo, result);
            if (name != null) result.Name = name;
            if (result.Name == null) result.Name = Model.LoadCases.NextAvailableName("Load Case", result, true);
            result.CaseType = type;
            Model.Add(result);
            return result;
        }

        /// <summary>
        /// Create a new (or update an existing) load case in the model
        /// </summary>
        /// <param name="name">The name of the load case</param>
        /// <param name="exInfo">Optional.  The execution information of the current action.
        /// If an object has been created previously with matching execution information then
        /// instead of creating a new item this previous one will be updated and returned instead.
        /// This enables this method to be used parametrically.</param>
        /// <returns>The created or updated load case.</returns>
        public LoadCase LoadCase(string name, ExecutionInfo exInfo = null)
        {
            return LoadCase(name, LoadCaseType.Undefined, exInfo);
        }

        /// <summary>
        /// Create a new (or update an existing) load in the model
        /// </summary>
        /// <typeparam name="TLoad">The type of load to be created</typeparam>
        /// <param name="lCase">The case of which the new load is to be part</param>
        /// <param name="exInfo">Optional.  The execution information of the current action.
        /// If an object has been created previously with matching execution information then
        /// instead of creating a new item this previous one will be updated and returned instead.
        /// This enables this method to be used parametrically.</param>
        /// <returns>The created or updated load case.</param>
        /// <returns></returns>
        public TLoad Load<TLoad>(LoadCase lCase, ExecutionInfo exInfo = null)
        where TLoad : Load, new()
        {
<<<<<<< HEAD
            NodeLoad result = new NodeLoad();
            result = Model.History.Update(exInfo, result);
=======
            TLoad result = new TLoad();
            result = (TLoad)Model.History.Update(exInfo, result);
>>>>>>> d8062c25
            result.Case = lCase;
            Model.Add(result);
            return result;
        }

        /// <summary>
        /// Create a new (or update an existing) nodal load in the model
        /// </summary>
        /// <param name="lCase">The case of which the new load is to be part</param>
        /// <param name="exInfo">Optional.  The execution information of the current action.
        /// If an object has been created previously with matching execution information then
        /// instead of creating a new item this previous one will be updated and returned instead.
        /// This enables this method to be used parametrically.</param>
        /// <returns>The created or updated load case.</param>
        /// <returns></returns>
        public NodeLoad NodeLoad(LoadCase lCase, ExecutionInfo exInfo = null)
        {
            return Load<NodeLoad>(lCase, exInfo);
        }

        /// <summary>
        /// Create a new (or update an existing) gravity load in the model
        /// </summary>
        /// <param name="lCase">The case of which the new load is to be part</param>
        /// <param name="exInfo">Optional.  The execution information of the current action.
        /// If an object has been created previously with matching execution information then
        /// instead of creating a new item this previous one will be updated and returned instead.
        /// This enables this method to be used parametrically.</param>
        /// <returns>The created or updated load case.</param>
        /// <returns></returns>
        public GravityLoad GravityLoad(LoadCase lCase, ExecutionInfo exInfo = null)
        {
            return Load<GravityLoad>(lCase, exInfo);
        }

        /// <summary>
        /// Create a new (or update an existing) thermal load in the model
        /// </summary>
        /// <param name="lCase">The case of which the new load is to be part</param>
        /// <param name="exInfo">Optional.  The execution information of the current action.
        /// If an object has been created previously with matching execution information then
        /// instead of creating a new item this previous one will be updated and returned instead.
        /// This enables this method to be used parametrically.</param>
        /// <returns>The created or updated load case.</param>
        /// <returns></returns>
        public ThermalLoad ThermalLoad(LoadCase lCase, ExecutionInfo exInfo = null)
        {
            return Load<ThermalLoad>(lCase, exInfo);
        }

        /// <summary>
        /// Create a new (or update an existing) linear element load in the model
        /// </summary>
        /// <param name="lCase">The case of which the new load is to be part</param>
        /// <param name="exInfo">Optional.  The execution information of the current action.
        /// If an object has been created previously with matching execution information then
        /// instead of creating a new item this previous one will be updated and returned instead.
        /// This enables this method to be used parametrically.</param>
        /// <returns>The created or updated load case.</param>
        /// <returns></returns>
        public LinearElementLoad LinearElementLoad(LoadCase lCase, ExecutionInfo exInfo = null)
        {
<<<<<<< HEAD
            LinearElementLoad result = new LinearElementLoad();
            result = Model.History.Update(exInfo, result);
            result.Case = lCase;
            Model.Add(result);
            return result;
=======
            return Load<LinearElementLoad>(lCase, exInfo);
        }

        /// <summary>
        /// Create a new (or update an existing) panel load in the model
        /// </summary>
        /// <param name="lCase">The case of which the new load is to be part</param>
        /// <param name="exInfo">Optional.  The execution information of the current action.
        /// If an object has been created previously with matching execution information then
        /// instead of creating a new item this previous one will be updated and returned instead.
        /// This enables this method to be used parametrically.</param>
        /// <returns>The created or updated load case.</param>
        /// <returns></returns>
        public PanelLoad PanelLoad(LoadCase lCase, ExecutionInfo exInfo = null)
        {
            return Load<PanelLoad>(lCase, exInfo);
>>>>>>> d8062c25
        }

        /// <summary>
        /// Create a new (or update an existing) level in the model
        /// </summary>
        /// <param name="z">The z-level of the new layer</param>
        /// <param name="exInfo">Optional.  The execution information of the current action.
        /// If an object has been created previously with matching execution information then
        /// instead of creating a new item this previous one will be updated and returned instead.
        /// This enables this method to be used parametrically.</param>
        /// <returns>The created or updated load case.</param>
        /// <returns></returns>
        public Level Level(double z, ExecutionInfo exInfo = null)
        {
            //TODO: Limit to unique z-levels?
            Level result = new Level();
            result = Model.History.Update(exInfo, result);
            result.Z = z;
            if (result.Name == null) result.Name = "Level @ " + z.ToString("0.##") + "m";
            Model.Add(result);
            return result;
        }

        #endregion
    }
}<|MERGE_RESOLUTION|>--- conflicted
+++ resolved
@@ -494,13 +494,10 @@
         public TLoad Load<TLoad>(LoadCase lCase, ExecutionInfo exInfo = null)
         where TLoad : Load, new()
         {
-<<<<<<< HEAD
             NodeLoad result = new NodeLoad();
             result = Model.History.Update(exInfo, result);
-=======
             TLoad result = new TLoad();
             result = (TLoad)Model.History.Update(exInfo, result);
->>>>>>> d8062c25
             result.Case = lCase;
             Model.Add(result);
             return result;
@@ -563,13 +560,11 @@
         /// <returns></returns>
         public LinearElementLoad LinearElementLoad(LoadCase lCase, ExecutionInfo exInfo = null)
         {
-<<<<<<< HEAD
             LinearElementLoad result = new LinearElementLoad();
             result = Model.History.Update(exInfo, result);
             result.Case = lCase;
             Model.Add(result);
             return result;
-=======
             return Load<LinearElementLoad>(lCase, exInfo);
         }
 
@@ -586,7 +581,6 @@
         public PanelLoad PanelLoad(LoadCase lCase, ExecutionInfo exInfo = null)
         {
             return Load<PanelLoad>(lCase, exInfo);
->>>>>>> d8062c25
         }
 
         /// <summary>
