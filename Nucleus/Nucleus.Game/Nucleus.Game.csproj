﻿<?xml version="1.0" encoding="utf-8"?>
<Project ToolsVersion="15.0" xmlns="http://schemas.microsoft.com/developer/msbuild/2003">
  <Import Project="$(MSBuildExtensionsPath)\$(MSBuildToolsVersion)\Microsoft.Common.props" Condition="Exists('$(MSBuildExtensionsPath)\$(MSBuildToolsVersion)\Microsoft.Common.props')" />
  <PropertyGroup>
    <Configuration Condition=" '$(Configuration)' == '' ">Debug</Configuration>
    <Platform Condition=" '$(Platform)' == '' ">AnyCPU</Platform>
    <ProjectGuid>{4670712E-DF4B-4742-B0BC-144C9B4E41A1}</ProjectGuid>
    <OutputType>Library</OutputType>
    <AppDesignerFolder>Properties</AppDesignerFolder>
    <RootNamespace>Nucleus.Game</RootNamespace>
    <AssemblyName>Nucleus.Game</AssemblyName>
    <TargetFrameworkVersion>v4.6.1</TargetFrameworkVersion>
    <FileAlignment>512</FileAlignment>
  </PropertyGroup>
  <PropertyGroup Condition=" '$(Configuration)|$(Platform)' == 'Debug|AnyCPU' ">
    <DebugSymbols>true</DebugSymbols>
    <DebugType>full</DebugType>
    <Optimize>false</Optimize>
    <OutputPath>bin\Debug\</OutputPath>
    <DefineConstants>DEBUG;TRACE</DefineConstants>
    <ErrorReport>prompt</ErrorReport>
    <WarningLevel>4</WarningLevel>
  </PropertyGroup>
  <PropertyGroup Condition=" '$(Configuration)|$(Platform)' == 'Release|AnyCPU' ">
    <DebugType>pdbonly</DebugType>
    <Optimize>true</Optimize>
    <OutputPath>bin\Release\</OutputPath>
    <DefineConstants>TRACE</DefineConstants>
    <ErrorReport>prompt</ErrorReport>
    <WarningLevel>4</WarningLevel>
  </PropertyGroup>
  <ItemGroup>
    <Reference Include="System" />
    <Reference Include="System.Core" />
    <Reference Include="System.Xml.Linq" />
    <Reference Include="System.Data.DataSetExtensions" />
    <Reference Include="Microsoft.CSharp" />
    <Reference Include="System.Data" />
    <Reference Include="System.Net.Http" />
    <Reference Include="System.Xml" />
  </ItemGroup>
  <ItemGroup>
<<<<<<< HEAD
    <Compile Include="Artitecture\CellGenerationType.cs" />
    <Compile Include="Artitecture\Room.cs" />
=======
    <Compile Include="Components\HitPoints.cs" />
>>>>>>> c1b7d45e
    <Compile Include="Components\AvailableActions.cs" />
    <Compile Include="Artitecture\DungeonArtitect.cs" />
    <Compile Include="Components\IEndOfTurn.cs" />
    <Compile Include="Components\MapAwareness.cs" />
    <Compile Include="Components\VisionBlocker.cs" />
    <Compile Include="Effects\BasicEffect.cs" />
    <Compile Include="Effects\EffectContext.cs" />
    <Compile Include="InputFunction.cs" />
    <Compile Include="InputManager.cs" />
    <Compile Include="Effects\IEffectContext.cs" />
    <Compile Include="Artitecture\RoomTemplate.cs" />
    <Compile Include="States\RLState.cs" />
    <Compile Include="States\BasicGameState.cs" />
    <Compile Include="Effects\EffectCollection.cs" />
    <Compile Include="Actions\GameAction.cs" />
    <Compile Include="GameEngine.cs" />
    <Compile Include="GameModule.cs" />
    <Compile Include="Stages\GameStage.cs" />
    <Compile Include="States\GameState.cs" />
    <Compile Include="Effects\IEffect.cs" />
    <Compile Include="Effects\IEffectLog.cs" />
    <Compile Include="Components\MapCellCollider.cs" />
    <Compile Include="Stages\MapStage.cs" />
    <Compile Include="Effects\MoveCellEffect.cs" />
    <Compile Include="Properties\AssemblyInfo.cs" />
    <Compile Include="TurnContext.cs" />
    <Compile Include="UpdateInfo.cs" />
  </ItemGroup>
  <ItemGroup>
    <ProjectReference Include="..\Nucleus\Nucleus.csproj">
      <Project>{7635522c-178f-4db5-9106-ff8dfd4b833b}</Project>
      <Name>Nucleus</Name>
    </ProjectReference>
  </ItemGroup>
  <Import Project="$(MSBuildToolsPath)\Microsoft.CSharp.targets" />
</Project><|MERGE_RESOLUTION|>--- conflicted
+++ resolved
@@ -40,12 +40,9 @@
     <Reference Include="System.Xml" />
   </ItemGroup>
   <ItemGroup>
-<<<<<<< HEAD
     <Compile Include="Artitecture\CellGenerationType.cs" />
     <Compile Include="Artitecture\Room.cs" />
-=======
     <Compile Include="Components\HitPoints.cs" />
->>>>>>> c1b7d45e
     <Compile Include="Components\AvailableActions.cs" />
     <Compile Include="Artitecture\DungeonArtitect.cs" />
     <Compile Include="Components\IEndOfTurn.cs" />
