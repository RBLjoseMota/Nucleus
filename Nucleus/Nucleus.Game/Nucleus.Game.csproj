﻿<?xml version="1.0" encoding="utf-8"?>
<Project ToolsVersion="15.0" xmlns="http://schemas.microsoft.com/developer/msbuild/2003">
  <Import Project="$(MSBuildExtensionsPath)\$(MSBuildToolsVersion)\Microsoft.Common.props" Condition="Exists('$(MSBuildExtensionsPath)\$(MSBuildToolsVersion)\Microsoft.Common.props')" />
  <PropertyGroup>
    <Configuration Condition=" '$(Configuration)' == '' ">Debug</Configuration>
    <Platform Condition=" '$(Platform)' == '' ">AnyCPU</Platform>
    <ProjectGuid>{4670712E-DF4B-4742-B0BC-144C9B4E41A1}</ProjectGuid>
    <OutputType>Library</OutputType>
    <AppDesignerFolder>Properties</AppDesignerFolder>
    <RootNamespace>Nucleus.Game</RootNamespace>
    <AssemblyName>Nucleus.Game</AssemblyName>
    <TargetFrameworkVersion>v4.6.1</TargetFrameworkVersion>
    <FileAlignment>512</FileAlignment>
  </PropertyGroup>
  <PropertyGroup Condition=" '$(Configuration)|$(Platform)' == 'Debug|AnyCPU' ">
    <DebugSymbols>true</DebugSymbols>
    <DebugType>full</DebugType>
    <Optimize>false</Optimize>
    <OutputPath>bin\Debug\</OutputPath>
    <DefineConstants>DEBUG;TRACE</DefineConstants>
    <ErrorReport>prompt</ErrorReport>
    <WarningLevel>4</WarningLevel>
  </PropertyGroup>
  <PropertyGroup Condition=" '$(Configuration)|$(Platform)' == 'Release|AnyCPU' ">
    <DebugType>pdbonly</DebugType>
    <Optimize>true</Optimize>
    <OutputPath>bin\Release\</OutputPath>
    <DefineConstants>TRACE</DefineConstants>
    <ErrorReport>prompt</ErrorReport>
    <WarningLevel>4</WarningLevel>
  </PropertyGroup>
  <ItemGroup>
    <Reference Include="System" />
    <Reference Include="System.Core" />
    <Reference Include="System.Xml.Linq" />
    <Reference Include="System.Data.DataSetExtensions" />
    <Reference Include="Microsoft.CSharp" />
    <Reference Include="System.Data" />
    <Reference Include="System.Net.Http" />
    <Reference Include="System.Xml" />
  </ItemGroup>
  <ItemGroup>
    <Compile Include="Actions\ActionCellInputTrigger.cs" />
    <Compile Include="Actions\ActionInputTrigger.cs" />
    <Compile Include="Actions\GameActionCollection.cs" />
    <Compile Include="Actions\MoveCellAction.cs" />
    <Compile Include="Artitecture\CellGenerationType.cs" />
    <Compile Include="Artitecture\ExitPlacement.cs" />
    <Compile Include="Artitecture\Room.cs" />
<<<<<<< HEAD
    <Compile Include="Artitecture\RoomCollection.cs" />
    <Compile Include="Artitecture\RoomTemplateCollection.cs" />
    <Compile Include="Artitecture\RoomType.cs" />
=======
    <Compile Include="Components\ActionProposer.cs" />
>>>>>>> 00f10940
    <Compile Include="Components\HitPoints.cs" />
    <Compile Include="Components\AvailableActions.cs" />
    <Compile Include="Artitecture\DungeonArtitect.cs" />
    <Compile Include="Components\IEndOfTurn.cs" />
    <Compile Include="Components\IStartOfTurn.cs" />
    <Compile Include="Components\MapAwareness.cs" />
    <Compile Include="Components\Memorable.cs" />
    <Compile Include="Components\MoveCellProposer.cs" />
    <Compile Include="Components\VisionBlocker.cs" />
    <Compile Include="Effects\BasicEffect.cs" />
    <Compile Include="Effects\DamageEffect.cs" />
    <Compile Include="Effects\EffectContext.cs" />
    <Compile Include="InputFunction.cs" />
    <Compile Include="InputManager.cs" />
    <Compile Include="Artitecture\RoomTemplate.cs" />
    <Compile Include="States\RLState.cs" />
    <Compile Include="States\BasicGameState.cs" />
    <Compile Include="Effects\EffectCollection.cs" />
    <Compile Include="Actions\GameAction.cs" />
    <Compile Include="GameEngine.cs" />
    <Compile Include="GameModule.cs" />
    <Compile Include="Stages\GameStage.cs" />
    <Compile Include="States\GameState.cs" />
    <Compile Include="Effects\IEffect.cs" />
    <Compile Include="Effects\IEffectLog.cs" />
    <Compile Include="Components\MapCellCollider.cs" />
    <Compile Include="Stages\MapStage.cs" />
    <Compile Include="Effects\MoveCellEffect.cs" />
    <Compile Include="Properties\AssemblyInfo.cs" />
    <Compile Include="TurnContext.cs" />
    <Compile Include="UpdateInfo.cs" />
  </ItemGroup>
  <ItemGroup>
    <ProjectReference Include="..\Nucleus\Nucleus.csproj">
      <Project>{7635522c-178f-4db5-9106-ff8dfd4b833b}</Project>
      <Name>Nucleus</Name>
    </ProjectReference>
  </ItemGroup>
  <Import Project="$(MSBuildToolsPath)\Microsoft.CSharp.targets" />
</Project><|MERGE_RESOLUTION|>--- conflicted
+++ resolved
@@ -47,13 +47,10 @@
     <Compile Include="Artitecture\CellGenerationType.cs" />
     <Compile Include="Artitecture\ExitPlacement.cs" />
     <Compile Include="Artitecture\Room.cs" />
-<<<<<<< HEAD
     <Compile Include="Artitecture\RoomCollection.cs" />
     <Compile Include="Artitecture\RoomTemplateCollection.cs" />
     <Compile Include="Artitecture\RoomType.cs" />
-=======
     <Compile Include="Components\ActionProposer.cs" />
->>>>>>> 00f10940
     <Compile Include="Components\HitPoints.cs" />
     <Compile Include="Components\AvailableActions.cs" />
     <Compile Include="Artitecture\DungeonArtitect.cs" />
