﻿<?xml version="1.0" encoding="utf-8"?>
<Project ToolsVersion="15.0" xmlns="http://schemas.microsoft.com/developer/msbuild/2003">
  <Import Project="$(MSBuildExtensionsPath)\$(MSBuildToolsVersion)\Microsoft.Common.props" Condition="Exists('$(MSBuildExtensionsPath)\$(MSBuildToolsVersion)\Microsoft.Common.props')" />
  <PropertyGroup>
    <Configuration Condition=" '$(Configuration)' == '' ">Debug</Configuration>
    <Platform Condition=" '$(Platform)' == '' ">AnyCPU</Platform>
    <ProjectGuid>{4670712E-DF4B-4742-B0BC-144C9B4E41A1}</ProjectGuid>
    <OutputType>Library</OutputType>
    <AppDesignerFolder>Properties</AppDesignerFolder>
    <RootNamespace>Nucleus.Game</RootNamespace>
    <AssemblyName>Nucleus.Game</AssemblyName>
    <TargetFrameworkVersion>v4.6.1</TargetFrameworkVersion>
    <FileAlignment>512</FileAlignment>
  </PropertyGroup>
  <PropertyGroup Condition=" '$(Configuration)|$(Platform)' == 'Debug|AnyCPU' ">
    <DebugSymbols>true</DebugSymbols>
    <DebugType>full</DebugType>
    <Optimize>false</Optimize>
    <OutputPath>bin\Debug\</OutputPath>
    <DefineConstants>DEBUG;TRACE</DefineConstants>
    <ErrorReport>prompt</ErrorReport>
    <WarningLevel>4</WarningLevel>
  </PropertyGroup>
  <PropertyGroup Condition=" '$(Configuration)|$(Platform)' == 'Release|AnyCPU' ">
    <DebugType>pdbonly</DebugType>
    <Optimize>true</Optimize>
    <OutputPath>bin\Release\</OutputPath>
    <DefineConstants>TRACE</DefineConstants>
    <ErrorReport>prompt</ErrorReport>
    <WarningLevel>4</WarningLevel>
  </PropertyGroup>
  <ItemGroup>
    <Reference Include="System" />
    <Reference Include="System.Core" />
    <Reference Include="System.Xml.Linq" />
    <Reference Include="System.Data.DataSetExtensions" />
    <Reference Include="Microsoft.CSharp" />
    <Reference Include="System.Data" />
    <Reference Include="System.Net.Http" />
    <Reference Include="System.Xml" />
  </ItemGroup>
  <ItemGroup>
<<<<<<< HEAD
    <Compile Include="Components\HitPoints.cs" />
=======
    <Compile Include="Components\AvailableActions.cs" />
>>>>>>> af719998
    <Compile Include="Effects\BasicEffect.cs" />
    <Compile Include="InputFunction.cs" />
    <Compile Include="InputManager.cs" />
    <Compile Include="Effects\IEffectContext.cs" />
    <Compile Include="States\RLState.cs" />
    <Compile Include="States\BasicGameState.cs" />
    <Compile Include="Effects\EffectCollection.cs" />
    <Compile Include="Actions\GameAction.cs" />
    <Compile Include="GameEngine.cs" />
    <Compile Include="GameModule.cs" />
    <Compile Include="GameStage.cs" />
    <Compile Include="States\GameState.cs" />
    <Compile Include="Effects\IEffect.cs" />
    <Compile Include="Effects\IEffectLog.cs" />
    <Compile Include="Components\MapCellCollider.cs" />
    <Compile Include="MapStage.cs" />
    <Compile Include="Effects\MoveCellEffect.cs" />
    <Compile Include="Properties\AssemblyInfo.cs" />
    <Compile Include="UpdateInfo.cs" />
  </ItemGroup>
  <ItemGroup>
    <ProjectReference Include="..\Nucleus\Nucleus.csproj">
      <Project>{7635522c-178f-4db5-9106-ff8dfd4b833b}</Project>
      <Name>Nucleus</Name>
    </ProjectReference>
  </ItemGroup>
  <Import Project="$(MSBuildToolsPath)\Microsoft.CSharp.targets" />
</Project><|MERGE_RESOLUTION|>--- conflicted
+++ resolved
@@ -40,11 +40,8 @@
     <Reference Include="System.Xml" />
   </ItemGroup>
   <ItemGroup>
-<<<<<<< HEAD
     <Compile Include="Components\HitPoints.cs" />
-=======
     <Compile Include="Components\AvailableActions.cs" />
->>>>>>> af719998
     <Compile Include="Effects\BasicEffect.cs" />
     <Compile Include="InputFunction.cs" />
     <Compile Include="InputManager.cs" />
