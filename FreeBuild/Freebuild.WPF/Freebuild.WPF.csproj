﻿<?xml version="1.0" encoding="utf-8"?>
<Project ToolsVersion="14.0" DefaultTargets="Build" xmlns="http://schemas.microsoft.com/developer/msbuild/2003">
  <Import Project="$(MSBuildExtensionsPath)\$(MSBuildToolsVersion)\Microsoft.Common.props" Condition="Exists('$(MSBuildExtensionsPath)\$(MSBuildToolsVersion)\Microsoft.Common.props')" />
  <PropertyGroup>
    <Configuration Condition=" '$(Configuration)' == '' ">Debug</Configuration>
    <Platform Condition=" '$(Platform)' == '' ">AnyCPU</Platform>
    <ProjectGuid>{E2D93282-51BD-4317-8D13-363347065F8B}</ProjectGuid>
    <OutputType>Library</OutputType>
    <AppDesignerFolder>Properties</AppDesignerFolder>
    <RootNamespace>FreeBuild.WPF</RootNamespace>
    <AssemblyName>FreeBuild.WPF</AssemblyName>
    <TargetFrameworkVersion>v4.5.2</TargetFrameworkVersion>
    <FileAlignment>512</FileAlignment>
  </PropertyGroup>
  <PropertyGroup Condition=" '$(Configuration)|$(Platform)' == 'Debug|AnyCPU' ">
    <DebugSymbols>true</DebugSymbols>
    <DebugType>full</DebugType>
    <Optimize>false</Optimize>
    <OutputPath>bin\Debug\</OutputPath>
    <DefineConstants>DEBUG;TRACE</DefineConstants>
    <ErrorReport>prompt</ErrorReport>
    <WarningLevel>4</WarningLevel>
  </PropertyGroup>
  <PropertyGroup Condition=" '$(Configuration)|$(Platform)' == 'Release|AnyCPU' ">
    <DebugType>pdbonly</DebugType>
    <Optimize>true</Optimize>
    <OutputPath>bin\Release\</OutputPath>
    <DefineConstants>TRACE</DefineConstants>
    <ErrorReport>prompt</ErrorReport>
    <WarningLevel>4</WarningLevel>
  </PropertyGroup>
  <ItemGroup>
    <Reference Include="PresentationCore" />
    <Reference Include="PresentationFramework" />
    <Reference Include="System" />
    <Reference Include="System.Core" />
    <Reference Include="System.Xaml" />
    <Reference Include="System.Xml.Linq" />
    <Reference Include="System.Data.DataSetExtensions" />
    <Reference Include="Microsoft.CSharp" />
    <Reference Include="System.Data" />
    <Reference Include="System.Net.Http" />
    <Reference Include="System.Xml" />
    <Reference Include="WindowsBase" />
  </ItemGroup>
  <ItemGroup>
    <Compile Include="AutoUIDataGrid.cs" />
    <Compile Include="AutoUIWrapPanel.cs" />
    <Compile Include="AutoUIUniformGrid.cs" />
    <Compile Include="BindingGrouplessDataGrid.cs" />
    <Compile Include="Converters\BooleanVisibilityConverter.cs" />
    <Compile Include="Converters\BrushConverter.cs" />
    <Compile Include="Converters\CollectionNotEmptyConverter.cs" />
    <Compile Include="Converters\CountVisibilityConverter.cs" />
    <Compile Include="Converters\ExpanderHeaderWidthConverter.cs" />
    <Compile Include="Converters\AreEqualConverter.cs" />
    <Compile Include="Converters\GraphPointsConverter.cs" />
    <Compile Include="Converters\GreaterThanConverter.cs" />
    <Compile Include="Converters\IntConverter.cs" />
    <Compile Include="Converters\IsTypeConverter.cs" />
    <Compile Include="Converters\ModelTableConverter.cs" />
    <Compile Include="Converters\MultiplicationConverter.cs" />
    <Compile Include="Converters\RadiansDegreesConverter.cs" />
    <Compile Include="Converters\TreeViewLineConverter.cs" />
    <Compile Include="Converters\UndeletedCountConverter.cs" />
    <Compile Include="Converters\VisibilityConverter.cs" />
<<<<<<< HEAD
=======
    <Compile Include="DataTable.cs" />
    <Compile Include="Extensions\AutoUIComboBoxAttributeExtensions.cs" />
>>>>>>> ee40cbfc
    <Compile Include="Extensions\DependencyObjectExtensions.cs" />
    <Compile Include="EnumBindingSourceExtension.cs" />
    <Compile Include="FBtoWPF.cs" />
    <Compile Include="Field Controls\Bool6DFieldControl.xaml.cs">
      <DependentUpon>Bool6DFieldControl.xaml</DependentUpon>
    </Compile>
    <Compile Include="Field Controls\Bool6DFieldsControl.xaml.cs">
      <DependentUpon>Bool6DFieldsControl.xaml</DependentUpon>
    </Compile>
    <Compile Include="Field Controls\CheckBoxFieldControl.xaml.cs">
      <DependentUpon>CheckBoxFieldControl.xaml</DependentUpon>
    </Compile>
    <Compile Include="Field Controls\ComboFieldControl.xaml.cs">
      <DependentUpon>ComboFieldControl.xaml</DependentUpon>
    </Compile>
    <Compile Include="Converters\AlwaysVisibleConverter.cs" />
    <Compile Include="Converters\AutoSpaceCamelCaseConverter.cs" />
    <Compile Include="Converters\FlatStringConverter.cs" />
    <Compile Include="Converters\InverseBoolConverter.cs" />
    <Compile Include="Converters\IsNotNullConverter.cs" />
    <Compile Include="Converters\NullOrEmptyVisibilityConverter.cs" />
    <Compile Include="Converters\UnderscoreToSpaceConverter.cs" />
    <Compile Include="Converters\UntitledConverter.cs" />
    <Compile Include="Converters\VisibleWhenEqualConverter.cs" />
    <Compile Include="Field Controls\FieldControl.cs" />
    <Compile Include="Field Controls\LabelledControl.cs" />
    <Compile Include="AutoUIStackPanel.cs" />
    <Compile Include="Converters\IsEqualConverter.cs" />
    <Compile Include="Field Controls\XYZControl.xaml.cs">
      <DependentUpon>XYZControl.xaml</DependentUpon>
    </Compile>
    <Compile Include="GeometryCanvas.cs" />
    <Compile Include="InvokeMethodCommand.cs" />
    <Compile Include="LayeredGeometryCanvas.xaml.cs">
      <DependentUpon>LayeredGeometryCanvas.xaml</DependentUpon>
    </Compile>
    <Compile Include="IsNullDataTemplateSelector.cs" />
    <Compile Include="LineGraphCanvas.cs" />
    <Compile Include="ProfileCanvas.cs" />
    <Compile Include="PropertiesExpander.xaml.cs">
      <DependentUpon>PropertiesExpander.xaml</DependentUpon>
    </Compile>
    <Compile Include="Properties\AssemblyInfo.cs" />
    <Compile Include="Field Controls\SliderFieldControl.xaml.cs">
      <DependentUpon>SliderFieldControl.xaml</DependentUpon>
    </Compile>
    <Compile Include="SelectItemsDialog.xaml.cs">
      <DependentUpon>SelectItemsDialog.xaml</DependentUpon>
    </Compile>
    <Compile Include="SnapBorder.cs" />
    <Compile Include="Field Controls\TextFieldControl.xaml.cs">
      <DependentUpon>TextFieldControl.xaml</DependentUpon>
    </Compile>
    <Compile Include="Field Controls\VectorFieldControl.xaml.cs">
      <DependentUpon>VectorFieldControl.xaml</DependentUpon>
    </Compile>
    <Compile Include="SubTypeBindingSourceExtension.cs" />
    <Compile Include="Extensions\UIElementCollectionExtensions.cs" />
    <Compile Include="ViewScroller.xaml.cs">
      <DependentUpon>ViewScroller.xaml</DependentUpon>
    </Compile>
    <Compile Include="Extensions\VisualExtensions.cs" />
    <Compile Include="WPFtoFB.cs" />
  </ItemGroup>
  <ItemGroup>
    <ProjectReference Include="..\FreeBuild\FreeBuild.csproj">
      <Project>{7635522c-178f-4db5-9106-ff8dfd4b833b}</Project>
      <Name>FreeBuild</Name>
    </ProjectReference>
  </ItemGroup>
  <ItemGroup>
    <Page Include="Field Controls\Bool6DFieldControl.xaml">
      <SubType>Designer</SubType>
      <Generator>MSBuild:Compile</Generator>
    </Page>
    <Page Include="Field Controls\Bool6DFieldsControl.xaml">
      <SubType>Designer</SubType>
      <Generator>MSBuild:Compile</Generator>
    </Page>
    <Page Include="Field Controls\CheckBoxFieldControl.xaml">
      <SubType>Designer</SubType>
      <Generator>MSBuild:Compile</Generator>
    </Page>
    <Page Include="Field Controls\ComboFieldControl.xaml">
      <SubType>Designer</SubType>
      <Generator>MSBuild:Compile</Generator>
    </Page>
    <Page Include="Field Controls\SliderFieldControl.xaml">
      <SubType>Designer</SubType>
      <Generator>MSBuild:Compile</Generator>
    </Page>
    <Page Include="Field Controls\TextFieldControl.xaml">
      <SubType>Designer</SubType>
      <Generator>MSBuild:Compile</Generator>
    </Page>
    <Page Include="Field Controls\VectorFieldControl.xaml">
      <SubType>Designer</SubType>
      <Generator>MSBuild:Compile</Generator>
    </Page>
    <Page Include="Field Controls\XYZControl.xaml">
      <SubType>Designer</SubType>
      <Generator>MSBuild:Compile</Generator>
    </Page>
    <Page Include="LayeredGeometryCanvas.xaml">
      <SubType>Designer</SubType>
      <Generator>MSBuild:Compile</Generator>
    </Page>
    <Page Include="PropertiesExpander.xaml">
      <SubType>Designer</SubType>
      <Generator>MSBuild:Compile</Generator>
    </Page>
    <Page Include="SelectItemsDialog.xaml">
      <SubType>Designer</SubType>
      <Generator>MSBuild:Compile</Generator>
    </Page>
    <Page Include="ViewScroller.xaml">
      <SubType>Designer</SubType>
      <Generator>MSBuild:Compile</Generator>
    </Page>
  </ItemGroup>
  <ItemGroup />
  <Import Project="$(MSBuildToolsPath)\Microsoft.CSharp.targets" />
  <!-- To modify your build process, add your task inside one of the targets below and uncomment it. 
       Other similar extension points exist, see Microsoft.Common.targets.
  <Target Name="BeforeBuild">
  </Target>
  <Target Name="AfterBuild">
  </Target>
  -->
</Project><|MERGE_RESOLUTION|>--- conflicted
+++ resolved
@@ -64,11 +64,8 @@
     <Compile Include="Converters\TreeViewLineConverter.cs" />
     <Compile Include="Converters\UndeletedCountConverter.cs" />
     <Compile Include="Converters\VisibilityConverter.cs" />
-<<<<<<< HEAD
-=======
     <Compile Include="DataTable.cs" />
     <Compile Include="Extensions\AutoUIComboBoxAttributeExtensions.cs" />
->>>>>>> ee40cbfc
     <Compile Include="Extensions\DependencyObjectExtensions.cs" />
     <Compile Include="EnumBindingSourceExtension.cs" />
     <Compile Include="FBtoWPF.cs" />
