﻿<?xml version="1.0" encoding="utf-8"?>
<Project ToolsVersion="14.0" DefaultTargets="Build" xmlns="http://schemas.microsoft.com/developer/msbuild/2003">
  <Import Project="$(MSBuildExtensionsPath)\$(MSBuildToolsVersion)\Microsoft.Common.props" Condition="Exists('$(MSBuildExtensionsPath)\$(MSBuildToolsVersion)\Microsoft.Common.props')" />
  <PropertyGroup>
    <Configuration Condition=" '$(Configuration)' == '' ">Debug</Configuration>
    <Platform Condition=" '$(Platform)' == '' ">AnyCPU</Platform>
    <ProjectGuid>{7635522C-178F-4DB5-9106-FF8DFD4B833B}</ProjectGuid>
    <OutputType>Library</OutputType>
    <AppDesignerFolder>Properties</AppDesignerFolder>
    <RootNamespace>FreeBuild</RootNamespace>
    <AssemblyName>FreeBuild</AssemblyName>
    <TargetFrameworkVersion>v4.5.2</TargetFrameworkVersion>
    <FileAlignment>512</FileAlignment>
  </PropertyGroup>
  <PropertyGroup Condition=" '$(Configuration)|$(Platform)' == 'Debug|AnyCPU' ">
    <DebugSymbols>true</DebugSymbols>
    <DebugType>full</DebugType>
    <Optimize>false</Optimize>
    <OutputPath>bin\Debug\</OutputPath>
    <DefineConstants>DEBUG;TRACE</DefineConstants>
    <ErrorReport>prompt</ErrorReport>
    <WarningLevel>4</WarningLevel>
  </PropertyGroup>
  <PropertyGroup Condition=" '$(Configuration)|$(Platform)' == 'Release|AnyCPU' ">
    <DebugType>pdbonly</DebugType>
    <Optimize>true</Optimize>
    <OutputPath>bin\Release\</OutputPath>
    <DefineConstants>TRACE</DefineConstants>
    <ErrorReport>prompt</ErrorReport>
    <WarningLevel>4</WarningLevel>
  </PropertyGroup>
  <ItemGroup>
    <Reference Include="PresentationCore" />
    <Reference Include="PresentationFramework" />
    <Reference Include="RhinoCommon">
      <HintPath>..\References\RhinoCommon.dll</HintPath>
    </Reference>
    <Reference Include="System" />
    <Reference Include="System.Core" />
    <Reference Include="System.Xml.Linq" />
    <Reference Include="System.Data.DataSetExtensions" />
    <Reference Include="Microsoft.CSharp" />
    <Reference Include="System.Data" />
    <Reference Include="System.Net.Http" />
    <Reference Include="System.Xml" />
    <Reference Include="WindowsBase" />
  </ItemGroup>
  <ItemGroup>
    <Compile Include="Actions\ExecutionInfo.cs" />
    <Compile Include="Base\Bool6D.cs" />
    <Compile Include="Base\CollectionCopyAttribute.cs" />
    <Compile Include="Model\FamilyFilter.cs" />
    <Compile Include="Base\ISetFilter.cs" />
    <Compile Include="Base\PathBinding.cs" />
    <Compile Include="Conversion\IDMappingsDictionary.cs" />
    <Compile Include="Base\MessageRaiser.cs" />
    <Compile Include="Base\ObservablePair.cs" />
    <Compile Include="Base\SetFilter.cs" />
    <Compile Include="Base\SetFilterCollection.cs" />
    <Compile Include="Conversion\ConversionContext.cs" />
    <Compile Include="Conversion\ConversionOptions.cs" />
    <Compile Include="Conversion\IDMappingTable.cs" />
    <Compile Include="Conversion\IIDMappingTable.cs" />
    <Compile Include="Conversion\IStringConversionContext.cs" />
    <Compile Include="Conversion\ModelIDMappingTable.cs" />
    <Compile Include="Conversion\StringConversionContextBase.cs" />
    <Compile Include="DDTree\PositionDDTree.cs" />
    <Compile Include="DDTree\VertexDDTree.cs" />
    <Compile Include="Events\MessageRaisedEventArgs.cs" />
    <Compile Include="Events\PropertyChangedEventArgsExtended.cs" />
    <Compile Include="Exceptions\ExpressionException.cs" />
    <Compile Include="Exceptions\MatrixException.cs" />
    <Compile Include="Exceptions\MeshConstructionException.cs" />
    <Compile Include="Extensions\IDictionaryExtensions.cs" />
    <Compile Include="Extensions\IEnumerableExtensions.cs" />
    <Compile Include="Extensions\IListExtensions.cs" />
    <Compile Include="Extensions\IntExtensionscs.cs" />
    <Compile Include="Extensions\ObjectExtensions.cs" />
    <Compile Include="Extensions\PropertyInfoExtensions.cs" />
    <Compile Include="Extensions\SortedListExtensions.cs" />
    <Compile Include="Extensions\StringBuilderExtensions.cs" />
    <Compile Include="Geometry\Cloud.cs" />
    <Compile Include="Geometry\DerivedGeometryDictionary.cs" />
    <Compile Include="Geometry\Direction.cs" />
    <Compile Include="Geometry\GeometryAttributes.cs" />
    <Compile Include="Geometry\GeometryLayer.cs" />
    <Compile Include="Geometry\GeometryLayerTable.cs" />
    <Compile Include="Geometry\Intersect.cs" />
    <Compile Include="Geometry\MeshEdge.cs" />
    <Compile Include="Geometry\PlanarRegion.cs" />
    <Compile Include="Geometry\Point.cs" />
    <Compile Include="Geometry\Label.cs" />
    <Compile Include="Maths\LinearDoubleDataSet.cs" />
    <Compile Include="Model\BlockFamily.cs" />
    <Compile Include="Model\ElementSet.cs" />
    <Compile Include="Model\GlobalCoordinateSystemReference.cs" />
<<<<<<< HEAD
    <Compile Include="Model\IsotropicMaterial.cs" />
=======
    <Compile Include="Model\IDataOwner.cs" />
>>>>>>> 93f090bb
    <Compile Include="Model\LoadCaseTable.cs" />
    <Compile Include="Model\Loading\AreaLoad.cs" />
    <Compile Include="Model\Loading\LinearElementLoad.cs" />
    <Compile Include="Model\Loading\ForceLoad.cs" />
    <Compile Include="Model\Loading\NodeLoad.cs" />
    <Compile Include="Model\LocalCoordinateSystemReference.cs" />
    <Compile Include="Model\CoordinateSystemReferenceCollection.cs" />
    <Compile Include="Model\ModelObjectSetTable.cs" />
    <Compile Include="Model\PointElement.cs" />
    <Compile Include="Model\SetFilterBase.cs" />
    <Compile Include="Model\UserCoordinateSystemReference.cs" />
    <Compile Include="Geometry\VertexRule.cs" />
    <Compile Include="Geometry\WeightedVertex.cs" />
    <Compile Include="IO\CSVParser.cs" />
    <Compile Include="IO\DocumentTextSerialiser.cs" />
    <Compile Include="IO\GWAContext.cs" />
    <Compile Include="IO\GWAFormat.cs" />
    <Compile Include="IO\ModelDocumentTextSerialiser.cs" />
    <Compile Include="IO\TextFormat.cs" />
    <Compile Include="IO\TextSerialiser.cs" />
    <Compile Include="Maths\EvaluationContext.cs" />
    <Compile Include="Maths\Expression.cs" />
    <Compile Include="Maths\GraphLineData.cs" />
    <Compile Include="Maths\GraphLineDataCollection.cs" />
    <Compile Include="Maths\IEvaluationContext.cs" />
    <Compile Include="Maths\LinearDataSet.cs" />
    <Compile Include="Maths\LinearIntervalDataSet.cs" />
    <Compile Include="Maths\ValueExpression.cs" />
    <Compile Include="Maths\BinaryOperationExpression.cs" />
    <Compile Include="Maths\UnaryOperationExpression.cs" />
    <Compile Include="Maths\ReferenceExpression.cs" />
    <Compile Include="Meshing\CoordinateSystemRemappingOption.cs" />
    <Compile Include="Meshing\DelaunayTriangle.cs" />
    <Compile Include="Meshing\MeshBuilder.cs" />
    <Compile Include="Model\AngleProfile.cs" />
    <Compile Include="Model\FamilyDataStore.cs" />
    <Compile Include="Model\IDataComponent.cs" />
    <Compile Include="Model\IFamilyDataComponent.cs" />
    <Compile Include="Model\INodeDataComponent.cs" />
    <Compile Include="Model\LinearElementSet.cs" />
    <Compile Include="Model\CircularHollowProfile.cs" />
    <Compile Include="Model\CircularProfile.cs" />
    <Compile Include="Model\ElementVertex.cs" />
    <Compile Include="Model\FactoredCase.cs" />
    <Compile Include="Model\FactoredLoadCase.cs" />
    <Compile Include="Model\IModelImporter.cs" />
    <Compile Include="DDTree\NodeDDTree.cs" />
    <Compile Include="Exceptions\GeometryException.cs" />
    <Compile Include="Extensions\DoubleExtensions.cs" />
    <Compile Include="Geometry\Angle.cs" />
    <Compile Include="Base\BiDirectionary.cs" />
    <Compile Include="Base\CopyAttribute.cs" />
    <Compile Include="Base\CopyBehaviour.cs" />
    <Compile Include="Base\EventBase.cs" />
    <Compile Include="Base\FilePath.cs" />
    <Compile Include="Base\FilePathCollection.cs" />
    <Compile Include="Base\IDeletable.cs" />
    <Compile Include="Base\IDuplicatable.cs" />
    <Compile Include="Base\INamed.cs" />
    <Compile Include="Base\IOwned.cs" />
    <Compile Include="Base\Named.cs" />
    <Compile Include="Base\NotifyPropertyChangedBase.cs" />
    <Compile Include="Base\ObservableKeyedCollection.cs" />
    <Compile Include="Base\OwnedCollection.cs" />
    <Compile Include="Conversion\ConversionDirection.cs" />
    <Compile Include="Conversion\ITypeConverter.cs" />
    <Compile Include="Conversion\MethodTypeConverter.cs" />
    <Compile Include="Conversion\PropertyMapping.cs" />
    <Compile Include="Conversion\MappingTypeConverter.cs" />
    <Compile Include="DDTree\DDTree.cs" />
    <Compile Include="DDTree\DDTreeNode.cs" />
    <Compile Include="Events\ModelObjectAddedEventArgs.cs" />
    <Compile Include="Extensions\ICollectionExtensions.cs" />
    <Compile Include="Extensions\StringExtensions.cs" />
    <Compile Include="Geometry\CurveParameter.cs" />
    <Compile Include="Geometry\IShapePosition.cs" />
    <Compile Include="Geometry\Mesh.cs" />
    <Compile Include="Geometry\MeshFace.cs" />
    <Compile Include="Geometry\MeshFaceCollection.cs" />
    <Compile Include="Geometry\Surface.cs" />
    <Compile Include="Geometry\Tolerance.cs" />
    <Compile Include="Meshing\MeshBuilderBase.cs" />
    <Compile Include="Model\DataOwner.cs" />
    <Compile Include="Model\DataStore.cs" />
    <Compile Include="Model\ElementDataStore.cs" />
    <Compile Include="Events\ElementUpdateEventArgs.cs" />
    <Compile Include="Base\TypeCollection.cs" />
    <Compile Include="Conversion\ConversionLibrary.cs" />
    <Compile Include="Exceptions\ConversionFailedException.cs" />
    <Compile Include="Exceptions\NonExclusiveGeometryException.cs" />
    <Compile Include="Extensions\ArrayExtensions.cs" />
    <Compile Include="Extensions\TypeExtensions.cs" />
    <Compile Include="Geometry\Arc.cs" />
    <Compile Include="Geometry\Axis.cs" />
    <Compile Include="Geometry\BoundingBox.cs" />
    <Compile Include="Geometry\CartesianCoordinateSystem.cs" />
    <Compile Include="Geometry\Curve.cs" />
    <Compile Include="Geometry\CurveCollection.cs" />
    <Compile Include="Geometry\CylindricalCoordinateSystem.cs" />
    <Compile Include="Geometry\Dimension.cs" />
    <Compile Include="Geometry\Circle.cs" />
    <Compile Include="Geometry\ICoordinateSystem.cs" />
    <Compile Include="Geometry\IPosition.cs" />
    <Compile Include="Geometry\Line.cs" />
    <Compile Include="Geometry\Plane.cs" />
    <Compile Include="Geometry\PolyCurve.cs" />
    <Compile Include="Geometry\PolyLine.cs" />
    <Compile Include="Geometry\VertexGeometry.cs" />
    <Compile Include="Geometry\VertexGeometryCollection.cs" />
    <Compile Include="Geometry\Vertex.cs" />
    <Compile Include="Base\Document.cs" />
    <Compile Include="Geometry\WrappedCurve.cs" />
    <Compile Include="Model\ElementCollection.cs" />
    <Compile Include="Model\FaceFamily.cs" />
    <Compile Include="Model\ElementTable.cs" />
    <Compile Include="Geometry\HorizontalSetOut.cs" />
    <Compile Include="Model\IElementDataComponent.cs" />
    <Compile Include="Model\IElementOrientation.cs" />
    <Compile Include="Model\LetterProfile.cs" />
    <Compile Include="Model\Level.cs" />
    <Compile Include="Model\LevelCollection.cs" />
    <Compile Include="Model\LevelTable.cs" />
    <Compile Include="Model\LinearElement.cs" />
    <Compile Include="Model\LinearElementCollection.cs" />
    <Compile Include="Model\Loading\Load.cs" />
    <Compile Include="Model\LoadCase.cs" />
    <Compile Include="Model\LoadCaseCollection.cs" />
    <Compile Include="Model\LoadCollection.cs" />
    <Compile Include="Model\Material.cs" />
    <Compile Include="Model\MaterialCollection.cs" />
    <Compile Include="Model\MaterialTable.cs" />
    <Compile Include="Model\CoordinateSystemReference.cs" />
    <Compile Include="Model\ModelDocumentCollection.cs" />
    <Compile Include="Model\ModelObject.cs" />
    <Compile Include="Model\ModelObjectCollection.cs" />
    <Compile Include="Model\ModelObjectCreator.cs" />
    <Compile Include="Model\ModelObjectSet.cs" />
    <Compile Include="Model\ModelObjectSetCollection.cs" />
    <Compile Include="Model\ModelSourceHistory.cs" />
    <Compile Include="Model\Node.cs" />
    <Compile Include="Model\NodeCollection.cs" />
    <Compile Include="Model\NodeDataStore.cs" />
    <Compile Include="Model\NodeDataType.cs" />
    <Compile Include="Model\NodeGenerationParameters.cs" />
    <Compile Include="Model\NodeSet.cs" />
    <Compile Include="Model\NodeSupport.cs" />
    <Compile Include="Model\PanelElement.cs" />
    <Compile Include="Model\NodeTable.cs" />
    <Compile Include="Model\PanelElementCollection.cs" />
    <Compile Include="Model\ParameterProfile.cs" />
    <Compile Include="Model\ResultsCase.cs" />
    <Compile Include="Model\SectionProfile.cs" />
    <Compile Include="Model\RectangularHollowProfile.cs" />
    <Compile Include="Model\RectangularProfile.cs" />
    <Compile Include="Model\SectionProfileCollection.cs" />
    <Compile Include="Model\SectionProfileLibrary.cs" />
    <Compile Include="Model\SectionFamily.cs" />
    <Compile Include="Model\SectionFamilyCollection.cs" />
    <Compile Include="Model\SymmetricIProfile.cs" />
    <Compile Include="Model\TProfile.cs" />
    <Compile Include="Geometry\VerticalSetOut.cs" />
    <Compile Include="Model\Family.cs" />
    <Compile Include="Geometry\Transform.cs" />
    <Compile Include="Geometry\VertexCollection.cs" />
    <Compile Include="Maths\ArrayMatrix.cs" />
    <Compile Include="Maths\Interval.cs" />
    <Compile Include="Maths\Matrix.cs" />
    <Compile Include="Model\ModelDocument.cs" />
    <Compile Include="Model\Element.cs" />
    <Compile Include="Base\IUnique.cs" />
    <Compile Include="Model\IElement.cs" />
    <Compile Include="Model\Model.cs" />
    <Compile Include="Base\Unique.cs" />
    <Compile Include="Base\UniquesCollection.cs" />
    <Compile Include="Model\FamilyCollection.cs" />
    <Compile Include="Model\FamilyTable.cs" />
    <Compile Include="Model\UserCoordinateSystemReferenceCollection.cs" />
    <Compile Include="Model\UserCoordinateSystemReferenceTable.cs" />
    <Compile Include="Physics\IPhysicsEngineComponent.cs" />
    <Compile Include="Physics\ParticleComponent.cs" />
    <Compile Include="Physics\PhysicsEngine.cs" />
    <Compile Include="Physics\PhysicsEngineComponentCollection.cs" />
    <Compile Include="Properties\AssemblyInfo.cs" />
    <Compile Include="Geometry\Vector.cs" />
    <Compile Include="Rendering\Colour.cs" />
    <Compile Include="Rendering\ColourBrush.cs" />
    <Compile Include="Rendering\ColourCollection.cs" />
    <Compile Include="Rendering\DisplayAttributes.cs" />
    <Compile Include="Rendering\DisplayBrush.cs" />
    <Compile Include="Rendering\IRenderable.cs" />
    <Compile Include="Rendering\Renderer.cs" />
    <Compile Include="Rendering\RenderingParameters.cs" />
    <Compile Include="Results\CaseResults.cs" />
    <Compile Include="Results\IModelObjectResult.cs" />
    <Compile Include="Results\IModelObjectResults.cs" />
    <Compile Include="Results\LinearElementResults.cs" />
    <Compile Include="Results\LinearElementResultTypes.cs" />
    <Compile Include="Results\ModelObjectResults.cs" />
    <Compile Include="Results\ModelResults.cs" />
    <Compile Include="Results\NodeResults.cs" />
    <Compile Include="Results\NodeResultTypes.cs" />
    <Compile Include="Results\ResultsDictionary.cs" />
    <Compile Include="UI\AutoUIAttribute.cs" />
    <Compile Include="UI\AutoUIComboBoxAttribute.cs" />
    <Compile Include="UI\IUserInteraction.cs" />
    <Compile Include="Units\DimensionAttribute.cs" />
    <Compile Include="Units\DimensionType.cs" />
  </ItemGroup>
  <ItemGroup>
    <None Include="FreeBuild.licenseheader" />
  </ItemGroup>
  <ItemGroup />
  <Import Project="$(MSBuildToolsPath)\Microsoft.CSharp.targets" />
  <!-- To modify your build process, add your task inside one of the targets below and uncomment it. 
       Other similar extension points exist, see Microsoft.Common.targets.
  <Target Name="BeforeBuild">
  </Target>
  <Target Name="AfterBuild">
  </Target>
  -->
</Project><|MERGE_RESOLUTION|>--- conflicted
+++ resolved
@@ -94,11 +94,8 @@
     <Compile Include="Model\BlockFamily.cs" />
     <Compile Include="Model\ElementSet.cs" />
     <Compile Include="Model\GlobalCoordinateSystemReference.cs" />
-<<<<<<< HEAD
     <Compile Include="Model\IsotropicMaterial.cs" />
-=======
     <Compile Include="Model\IDataOwner.cs" />
->>>>>>> 93f090bb
     <Compile Include="Model\LoadCaseTable.cs" />
     <Compile Include="Model\Loading\AreaLoad.cs" />
     <Compile Include="Model\Loading\LinearElementLoad.cs" />
