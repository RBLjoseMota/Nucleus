﻿// Copyright (c) 2016 Paul Jeffries
// 
// Permission is hereby granted, free of charge, to any person obtaining a copy
// of this software and associated documentation files (the "Software"), to deal
// in the Software without restriction, including without limitation the rights
// to use, copy, modify, merge, publish, distribute, sublicense, and/or sell
// copies of the Software, and to permit persons to whom the Software is
// furnished to do so, subject to the following conditions:
// 
// The above copyright notice and this permission notice shall be included in all
// copies or substantial portions of the Software.
// 
// THE SOFTWARE IS PROVIDED "AS IS", WITHOUT WARRANTY OF ANY KIND, EXPRESS OR
// IMPLIED, INCLUDING BUT NOT LIMITED TO THE WARRANTIES OF MERCHANTABILITY,
// FITNESS FOR A PARTICULAR PURPOSE AND NONINFRINGEMENT. IN NO EVENT SHALL THE
// AUTHORS OR COPYRIGHT HOLDERS BE LIABLE FOR ANY CLAIM, DAMAGES OR OTHER
// LIABILITY, WHETHER IN AN ACTION OF CONTRACT, TORT OR OTHERWISE, ARISING FROM,
// OUT OF OR IN CONNECTION WITH THE SOFTWARE OR THE USE OR OTHER DEALINGS IN THE
// SOFTWARE.

using FreeBuild.Base;
using FreeBuild.Events;
using System;
using System.Collections.Generic;
using System.Collections.Specialized;
using System.ComponentModel;
using System.Linq;
using System.Runtime.Serialization;
using System.Text;
using System.Threading.Tasks;

namespace FreeBuild.Model
{
    /// <summary>
    /// A self-contained data structure that represents an entire
    /// BIM or analysis model.
    /// </summary>
    [Serializable]
    public class Model : Unique
    {
        #region Events

        /// <summary>
        /// Event raised when an object is added to the model
        /// </summary>
        [field: NonSerialized]
        [field: Copy(CopyBehaviour.DO_NOT_COPY)]
        public event EventHandler<ModelObjectAddedEventArgs> ObjectAdded;

        /// <summary>
        /// Event raised when a property of an object in this model is changed.
        /// Bubbles the property changed event upwards.
        /// </summary>
        [field: NonSerialized]
        [field: Copy(CopyBehaviour.DO_NOT_COPY)]
        public event PropertyChangedEventHandler ObjectPropertyChanged;

        #endregion

        #region Properties

        /// <summary>
        /// Private backing field for Elements property
        /// </summary>
        private ElementTable _Elements;

        /// <summary>
        /// Get the collection of elements that form the geometric representation 
        /// of this model.
        /// </summary>
        public ElementTable Elements
        {
            get
            {
                if (_Elements == null)
                {
                    _Elements = new ElementTable();
                    _Elements.CollectionChanged += HandlesInternalCollectionChanged;
                }
                return _Elements;
            }
        }

        /// <summary>
        /// Private backing field for Nodes property
        /// </summary>
        private NodeTable _Nodes;

        /// <summary>
        /// Get the collection of nodes that belong to this model.
        /// </summary>
        public NodeTable Nodes
        {
            get
            {
                if (_Nodes == null)
                {
                    _Nodes = new NodeTable();
                    _Nodes.CollectionChanged += HandlesInternalCollectionChanged;
                }
                return _Nodes;
            }
        }

        /// <summary>
        /// Private backing field for Properties property
        /// </summary>
        private VolumetricPropertyTable _Properties;

        /// <summary>
        /// Get the collection of volumetric properties that belong to this model.
        /// </summary>
        public VolumetricPropertyTable Properties
        {
            get
            {
                if (_Properties == null)
                {
                    _Properties = new VolumetricPropertyTable();
                    _Properties.CollectionChanged += HandlesInternalCollectionChanged;
                }
                return _Properties;
            }
        }

        /// <summary>
        /// Private backing field for Materials property
        /// </summary>
        private MaterialTable _Materials;

        /// <summary>
        /// Get the collection of materials that belong to this model
        /// </summary>
        public MaterialTable Materials
        {
            get
            {
                if (_Materials == null)
                {
                    _Materials = new MaterialTable();
                    _Materials.CollectionChanged += HandlesInternalCollectionChanged;
                }
                return _Materials;
            }
        }

        /// <summary>
        /// Get a single flat collection which contains all sub-objects within
        /// this model, for easy iteration through the entire database in one go.
        /// </summary>
        public ModelObjectCollection Everything
        {
            get
            {
                return new ModelObjectCollection( new IEnumerable<ModelObject>[]
<<<<<<< HEAD
                    {Elements, Nodes, Properties});
=======
                    {_Elements, _Nodes, _Properties, _Materials});
>>>>>>> 089bdb3a
            }
        }

        [NonSerialized]
        private ModelObjectCreator _Create;

        /// <summary>
        /// Create new objects in this model.  Returns a ModelObjectCreator instance which
        /// provides factory functionality to create new objects within this model and to
        /// track their creation history.  The functions accessed via this property will normally
        /// create new objects and add them to the model, but if the execution information matches
        /// that of a stored object that object will be updated and returned instead.  This
        /// allows objects to be easily created and updated via parametric processes.
        /// Model objects may alternately be instantiated and added to the model manually,
        /// however this will not track their creation history.
        /// </summary>
        public ModelObjectCreator Create
        {
            get
            {
                if (_Create == null) _Create = new ModelObjectCreator(this);
                return _Create;
            }
        }

        /// <summary>
        /// Private backing field for History property
        /// </summary>
        private ModelSourceHistory _History;

        /// <summary>
        /// Record of the creation history of objects within this model.
        /// Used by the model object creator to replace or update previously created objects from
        /// the same source.
        /// </summary>
        public ModelSourceHistory History
        {
            get
            {
                if (_History == null) _History = new ModelSourceHistory();
                return _History;
            }
        }
          

        #endregion

        #region Constructors

        /// <summary>
        /// Default constructor
        /// </summary>
        public Model()
        {
        }

        [OnDeserialized]
        protected void OnDeserialised()
        { 
            //Restore collection changed event handling
            if (_Elements != null) _Elements.CollectionChanged += HandlesInternalCollectionChanged;
            if (_Nodes != null) _Nodes.CollectionChanged += HandlesInternalCollectionChanged;
            if (_Properties != null) _Properties.CollectionChanged += HandlesInternalCollectionChanged;
            if (_Materials != null) _Materials.CollectionChanged += HandlesInternalCollectionChanged;
        }

        #endregion

        #region Methods

        /// <summary>
        /// Add a new element to this model, if it does not already exist within it.
        /// </summary>
        /// <param name="element">The element to be added</param>
        /// <returns>True if the element could be added, false if it already existed within
        /// the model.</returns>
        public bool Add(Element element)
        {
            return Elements.TryAdd(element);
        }

        /// <summary>
        /// Add a new node to this model, if it does not already exist within it
        /// </summary>
        /// <param name="node">The node to be added.</param>
        /// <returns>True if the node could be added, false if it already existed within
        /// the model.</returns>
        public bool Add(Node node)
        {
            return Nodes.TryAdd(node);
        }

        /// <summary>
        /// Add a new property to this model, if it does not already exist within it
        /// </summary>
        /// <param name="property">The property to be added.</param>
        /// <returns>True if the property could be added, false if it already existed within
        /// the model.</returns>
        public bool Add(VolumetricProperty property)
        {
            return Properties.TryAdd(property);
        }

        /// <summary>
        /// Register a new object with this model for event handling
        /// </summary>
        /// <param name="unique"></param>
        protected void Register(ModelObject unique)
        {
            unique.PropertyChanged += HandlesObjectPropertyChanged;
        }

        /// <summary>
        /// Called immediately after deserialisation to re-register all objects
        /// </summary>
        /// <param name="context"></param>
        [OnDeserialized]
        private void OnDeserialisation(StreamingContext context)
        {
            foreach (ModelObject unique in Everything)
            {
                Register(unique);
            }
        }

        #endregion

        #region Event Handlers

        private void HandlesInternalCollectionChanged(object sender, NotifyCollectionChangedEventArgs e)
        {
            //New item added to a collection
            foreach (object obj in e.NewItems)
            {
                if (obj is ModelObject)
                {
                    Register((ModelObject)obj);
                    RaiseEvent(ObjectAdded, new ModelObjectAddedEventArgs((Unique)obj));
                }
            }
        }

        private void HandlesObjectPropertyChanged(object sender, System.ComponentModel.PropertyChangedEventArgs e)
        {
            //Bubble property changed events upwards:
            RaiseEvent(ObjectPropertyChanged, sender, e);
        }

        #endregion


    }
}<|MERGE_RESOLUTION|>--- conflicted
+++ resolved
@@ -152,12 +152,8 @@
         {
             get
             {
-                return new ModelObjectCollection( new IEnumerable<ModelObject>[]
-<<<<<<< HEAD
-                    {Elements, Nodes, Properties});
-=======
+                return new ModelObjectCollection(new IEnumerable<ModelObject>[]
                     {_Elements, _Nodes, _Properties, _Materials});
->>>>>>> 089bdb3a
             }
         }
 
